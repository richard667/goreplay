package main

import (
	"io"
	"io/ioutil"
	"net/http"
	"net/http/httptest"
	_ "net/http/httputil"
	"sync"
	"sync/atomic"
	"testing"
	"time"
)

func TestHTTPOutput(t *testing.T) {
	wg := new(sync.WaitGroup)
	quit := make(chan int)

	input := NewTestInput()

	server := httptest.NewServer(http.HandlerFunc(func(w http.ResponseWriter, req *http.Request) {
		if req.Header.Get("User-Agent") != "Gor" {
			t.Error("Wrong header")
		}

		if req.Method == "OPTIONS" {
			t.Error("Wrong method")
		}

		if req.Method == "POST" {
			defer req.Body.Close()
			body, _ := ioutil.ReadAll(req.Body)

			if string(body) != "a=1&b=2" {
				t.Error("Wrong POST body:", string(body))
			}
		}

		wg.Done()
	}))
	defer server.Close()

	headers := HTTPHeaders{HTTPHeader{"User-Agent", "Gor"}}
	methods := HTTPMethods{[]byte("GET"), []byte("PUT"), []byte("POST")}
	Settings.modifierConfig = HTTPModifierConfig{headers: headers, methods: methods}

	http_output := NewHTTPOutput(server.URL, &HTTPOutputConfig{Debug: true, TrackResponses: true})
	output := NewTestOutput(func(data []byte) {
		wg.Done()
	})

	plugins := &InOutPlugins{
		Inputs:  []io.Reader{input},
		Outputs: []io.Writer{http_output, output},
	}
	plugins.All = append(plugins.All, input, output, http_output)

	emitter := NewEmitter(quit)
	go emitter.Start(plugins, Settings.middleware)

	for i := 0; i < 10; i++ {
		// 2 http-output, 2 - test output request, 2 - test output http response
		wg.Add(6) // OPTIONS should be ignored
		input.EmitPOST()
		input.EmitOPTIONS()
		input.EmitGET()
	}

	wg.Wait()
<<<<<<< HEAD
	close(quit)

	activeWorkers := atomic.LoadInt64(&http_output.(*HTTPOutput).activeWorkers)

	if activeWorkers < 50 {
		t.Error("Should create workers for each request", activeWorkers)
	}

=======
	emitter.Close()
>>>>>>> 8462d5d0
	Settings.modifierConfig = HTTPModifierConfig{}
}

func TestHTTPOutputKeepOriginalHost(t *testing.T) {
	wg := new(sync.WaitGroup)
	quit := make(chan int)

	input := NewTestInput()

	server := httptest.NewTLSServer(http.HandlerFunc(func(w http.ResponseWriter, req *http.Request) {
		if req.Host != "custom-host.com" {
			t.Error("Wrong header", req.Host)
		}

		wg.Done()
	}))
	defer server.Close()

	headers := HTTPHeaders{HTTPHeader{"Host", "custom-host.com"}}
	Settings.modifierConfig = HTTPModifierConfig{headers: headers}

	output := NewHTTPOutput(server.URL, &HTTPOutputConfig{Debug: false, OriginalHost: true})

	plugins := &InOutPlugins{
		Inputs:  []io.Reader{input},
		Outputs: []io.Writer{output},
	}
	plugins.All = append(plugins.All, input, output)

	emitter := NewEmitter(quit)
	go emitter.Start(plugins, Settings.middleware)

	wg.Add(1)
	input.EmitGET()

	wg.Wait()
	emitter.Close()
	Settings.modifierConfig = HTTPModifierConfig{}
}

func TestHTTPOutputSSL(t *testing.T) {
	wg := new(sync.WaitGroup)
	quit := make(chan int)

	// Origing and Replay server initialization
	server := httptest.NewTLSServer(http.HandlerFunc(func(w http.ResponseWriter, r *http.Request) {
		wg.Done()
	}))

	input := NewTestInput()
	output := NewHTTPOutput(server.URL, &HTTPOutputConfig{})

	plugins := &InOutPlugins{
		Inputs:  []io.Reader{input},
		Outputs: []io.Writer{output},
	}
	plugins.All = append(plugins.All, input, output)

	emitter := NewEmitter(quit)
	go emitter.Start(plugins, Settings.middleware)

	wg.Add(2)

	input.EmitPOST()
	input.EmitGET()

	wg.Wait()
	emitter.Close()
}

func TestHTTPOutputSessions(t *testing.T) {
	wg := new(sync.WaitGroup)
	quit := make(chan int)

	input := NewTestInput()
	input.skipHeader = true

	server := httptest.NewServer(http.HandlerFunc(func(w http.ResponseWriter, req *http.Request) {
		wg.Done()
	}))
	defer server.Close()

	Settings.recognizeTCPSessions = true
	output := NewHTTPOutput(server.URL, &HTTPOutputConfig{Debug: true})

	plugins := &InOutPlugins{
		Inputs:  []io.Reader{input},
		Outputs: []io.Writer{output},
	}
	go Start(plugins, quit)

	uuid1 := []byte("1234567890123456789a0000")
	uuid2 := []byte("1234567890123456789d0000")

	for i := 0; i < 100; i++ {
		wg.Add(1) // OPTIONS should be ignored
		copy(uuid1[20:], randByte(4))
		input.EmitBytes([]byte("1 " + string(uuid1) + " 1\n" + "GET / HTTP/1.1\r\n\r\n"))
	}

	for i := 0; i < 100; i++ {
		wg.Add(1) // OPTIONS should be ignored
		copy(uuid2[20:], randByte(4))
		input.EmitBytes([]byte("1 " + string(uuid2) + " 1\n" + "GET / HTTP/1.1\r\n\r\n"))
	}

	wg.Wait()

	if output.(*HTTPOutput).activeWorkers != 2 {
		t.Error("Should have only 2 workers", output.(*HTTPOutput).activeWorkers)
	}

	close(quit)

	Settings.recognizeTCPSessions = false
}

func BenchmarkHTTPOutput(b *testing.B) {
	wg := new(sync.WaitGroup)
	quit := make(chan int)

	server := httptest.NewTLSServer(http.HandlerFunc(func(w http.ResponseWriter, r *http.Request) {
		time.Sleep(50 * time.Millisecond)
		wg.Done()
	}))
	defer server.Close()

	input := NewTestInput()
	output := NewHTTPOutput(server.URL, &HTTPOutputConfig{})

	plugins := &InOutPlugins{
		Inputs:  []io.Reader{input},
		Outputs: []io.Writer{output},
	}
	plugins.All = append(plugins.All, input, output)

	emitter := NewEmitter(quit)
	go emitter.Start(plugins, Settings.middleware)

	for i := 0; i < b.N; i++ {
		wg.Add(1)
		input.EmitPOST()
	}

	wg.Wait()
	emitter.Close()
}<|MERGE_RESOLUTION|>--- conflicted
+++ resolved
@@ -67,7 +67,6 @@
 	}
 
 	wg.Wait()
-<<<<<<< HEAD
 	close(quit)
 
 	activeWorkers := atomic.LoadInt64(&http_output.(*HTTPOutput).activeWorkers)
@@ -76,9 +75,6 @@
 		t.Error("Should create workers for each request", activeWorkers)
 	}
 
-=======
-	emitter.Close()
->>>>>>> 8462d5d0
 	Settings.modifierConfig = HTTPModifierConfig{}
 }
 
@@ -168,7 +164,8 @@
 		Inputs:  []io.Reader{input},
 		Outputs: []io.Writer{output},
 	}
-	go Start(plugins, quit)
+	emitter := NewEmitter(quit)
+	go emitter.Start(plugins, Settings.middleware)
 
 	uuid1 := []byte("1234567890123456789a0000")
 	uuid2 := []byte("1234567890123456789d0000")
@@ -191,7 +188,7 @@
 		t.Error("Should have only 2 workers", output.(*HTTPOutput).activeWorkers)
 	}
 
-	close(quit)
+	emitter.Close()
 
 	Settings.recognizeTCPSessions = false
 }
