--- conflicted
+++ resolved
@@ -5,11 +5,9 @@
 	"sync"
 	"sync/atomic"
 	"testing"
-<<<<<<< HEAD
 	"bytes"
-=======
 	"time"
->>>>>>> 768a29e2
+	"log"
 )
 
 func TestEmitter(t *testing.T) {
@@ -36,9 +34,6 @@
 	close(quit)
 }
 
-<<<<<<< HEAD
-func TestEmitterSplitRoundRobin(t *testing.T) {
-=======
 func TestEmitterFiltered(t *testing.T) {
 	wg := new(sync.WaitGroup)
 	quit := make(chan int)
@@ -84,8 +79,48 @@
 	close(quit)
 }
 
+func TestEmitterSplitRoundRobin(t *testing.T) {
+	wg := new(sync.WaitGroup)
+	quit := make(chan int)
+
+	input := NewTestInput()
+
+	var counter1, counter2 int32
+
+	output1 := NewTestOutput(func(data []byte) {
+		atomic.AddInt32(&counter1, 1)
+		wg.Done()
+	})
+
+	output2 := NewTestOutput(func(data []byte) {
+		atomic.AddInt32(&counter2, 1)
+		wg.Done()
+	})
+
+	Plugins.Inputs = []io.Reader{input}
+	Plugins.Outputs = []io.Writer{output1, output2}
+
+	Settings.splitOutput = true
+
+	go Start(quit)
+
+	for i := 0; i < 1000; i++ {
+		wg.Add(1)
+		input.EmitGET()
+	}
+
+	wg.Wait()
+
+	close(quit)
+
+	if counter1 == 0 || counter2 == 0 {
+		t.Errorf("Round robin should split traffic equally: %d vs %d", counter1, counter2)
+	}
+
+	Settings.splitOutput = false
+}
+
 func TestEmitterRoundRobin(t *testing.T) {
->>>>>>> 768a29e2
 	wg := new(sync.WaitGroup)
 	quit := make(chan int)
 
@@ -139,7 +174,7 @@
 	quit := make(chan int)
 
 	input := NewTestInput()
-	input.disableHeaders = true
+	input.skipHeader = true
 
 	var counter1, counter2 int32
 
@@ -148,6 +183,7 @@
 		if !bytes.Equal(uuid1[:20], payloadID(data)[:20]) {
 			t.Errorf("All tcp sessions should have same id")
 		}
+
 		wg1.Done()
 	})
 
@@ -156,6 +192,7 @@
 		if !bytes.Equal(uuid2[:20], payloadID(data)[:20]) {
 			t.Errorf("All tcp sessions should have same id")
 		}
+
 		wg2.Done()
 	})
 
