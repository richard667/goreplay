package main

import (
<<<<<<< HEAD
	"github.com/buger/gor-pro/proto"
	raw "github.com/buger/gor-pro/raw_socket_listener"
=======
>>>>>>> d3096505
	"log"
	"net"
	"time"

	"github.com/buger/goreplay/proto"
	raw "github.com/buger/goreplay/raw_socket_listener"
)

// RAWInput used for intercepting traffic for given address
type RAWInput struct {
	data          chan *raw.TCPMessage
	address       string
	expire        time.Duration
	quit          chan bool
	engine        int
	realIPHeader  []byte
	trackResponse bool
	listener      *raw.Listener
<<<<<<< HEAD
	protocol      raw.TCPProtocol
=======
	bpfFilter     string
>>>>>>> d3096505
}

// Available engines for intercepting traffic
const (
	EngineRawSocket = 1 << iota
	EnginePcap
	EnginePcapFile
)

// NewRAWInput constructor for RAWInput. Accepts address with port as argument.
<<<<<<< HEAD
func NewRAWInput(address string, engine int, trackResponse bool, expire time.Duration, realIPHeader string, protocol string) (i *RAWInput) {
=======
func NewRAWInput(address string, engine int, trackResponse bool, expire time.Duration, realIPHeader string, bpfFilter string) (i *RAWInput) {
>>>>>>> d3096505
	i = new(RAWInput)
	i.data = make(chan *raw.TCPMessage)
	i.address = address
	i.expire = expire
	i.engine = engine
	i.bpfFilter = bpfFilter
	i.realIPHeader = []byte(realIPHeader)
	i.quit = make(chan bool)
	i.trackResponse = trackResponse

	switch protocol {
	case "http":
		i.protocol = raw.ProtocolHTTP
	case "binary":
		i.protocol = raw.ProtocolBinary
	default:
		log.Fatal("Unsupported protocol:", protocol)
	}

	i.listen(address)
	i.listener.IsReady()

	return
}

func (i *RAWInput) Read(data []byte) (int, error) {
	msg := <-i.data
	buf := msg.Bytes()

	var header []byte

	if msg.IsIncoming {
		header = payloadHeader(RequestPayload, msg.UUID(), msg.Start.UnixNano(), -1)
		if len(i.realIPHeader) > 0 {
			buf = proto.SetHeader(buf, i.realIPHeader, []byte(msg.IP().String()))
		}
	} else {
		header = payloadHeader(ResponsePayload, msg.UUID(), msg.AssocMessage.Start.UnixNano(), msg.End.UnixNano()-msg.AssocMessage.Start.UnixNano())
	}

	copy(data[0:len(header)], header)
	copy(data[len(header):], buf)

	return len(buf) + len(header), nil
}

func (i *RAWInput) listen(address string) {
	Debug("Listening for traffic on: " + address)

	host, port, err := net.SplitHostPort(address)

	if err != nil {
		log.Fatal("input-raw: error while parsing address", err)
	}

<<<<<<< HEAD
	i.listener = raw.NewListener(host, port, i.engine, i.trackResponse, i.expire, i.protocol)
=======
	i.listener = raw.NewListener(host, port, i.engine, i.trackResponse, i.expire, i.bpfFilter)
>>>>>>> d3096505

	ch := i.listener.Receiver()

	go func() {
		for {
			select {
			case <-i.quit:
				return
			default:
			}

			// Receiving TCPMessage object
			m := <-ch

			i.data <- m
		}
	}()
}

func (i *RAWInput) String() string {
	return "Intercepting traffic from: " + i.address
}

func (i *RAWInput) Close() error {
	i.listener.Close()
	close(i.quit)
	return nil
}<|MERGE_RESOLUTION|>--- conflicted
+++ resolved
@@ -1,16 +1,11 @@
 package main
 
 import (
-<<<<<<< HEAD
-	"github.com/buger/gor-pro/proto"
-	raw "github.com/buger/gor-pro/raw_socket_listener"
-=======
->>>>>>> d3096505
 	"log"
 	"net"
 	"time"
 
-	"github.com/buger/goreplay/proto"
+	"github.com/buger/gor-pro/proto"
 	raw "github.com/buger/goreplay/raw_socket_listener"
 )
 
@@ -24,11 +19,8 @@
 	realIPHeader  []byte
 	trackResponse bool
 	listener      *raw.Listener
-<<<<<<< HEAD
 	protocol      raw.TCPProtocol
-=======
 	bpfFilter     string
->>>>>>> d3096505
 }
 
 // Available engines for intercepting traffic
@@ -39,11 +31,7 @@
 )
 
 // NewRAWInput constructor for RAWInput. Accepts address with port as argument.
-<<<<<<< HEAD
-func NewRAWInput(address string, engine int, trackResponse bool, expire time.Duration, realIPHeader string, protocol string) (i *RAWInput) {
-=======
-func NewRAWInput(address string, engine int, trackResponse bool, expire time.Duration, realIPHeader string, bpfFilter string) (i *RAWInput) {
->>>>>>> d3096505
+func NewRAWInput(address string, engine int, trackResponse bool, expire time.Duration, realIPHeader string, protocol string, bpfFilter string) (i *RAWInput) {
 	i = new(RAWInput)
 	i.data = make(chan *raw.TCPMessage)
 	i.address = address
@@ -99,11 +87,7 @@
 		log.Fatal("input-raw: error while parsing address", err)
 	}
 
-<<<<<<< HEAD
-	i.listener = raw.NewListener(host, port, i.engine, i.trackResponse, i.expire, i.protocol)
-=======
-	i.listener = raw.NewListener(host, port, i.engine, i.trackResponse, i.expire, i.bpfFilter)
->>>>>>> d3096505
+	i.listener = raw.NewListener(host, port, i.engine, i.trackResponse, i.expire, i.protocol, i.bpfFilter)
 
 	ch := i.listener.Receiver()
 
