package main

import (
	"log"
	"net"
	"time"

	"github.com/buger/gor-pro/proto"
	raw "github.com/buger/gor-pro/raw_socket_listener"
)

// RAWInput used for intercepting traffic for given address
type RAWInput struct {
	data          chan *raw.TCPMessage
	address       string
	expire        time.Duration
	quit          chan bool
	engine        int
	realIPHeader  []byte
	trackResponse bool
	listener      *raw.Listener
	protocol      raw.TCPProtocol
	bpfFilter     string
	timestampType string
	bufferSize    int64
}

// Available engines for intercepting traffic
const (
	EngineRawSocket = 1 << iota
	EnginePcap
	EnginePcapFile
)

// NewRAWInput constructor for RAWInput. Accepts address with port as argument.
<<<<<<< HEAD
func NewRAWInput(address string, engine int, trackResponse bool, expire time.Duration, realIPHeader string, bpfFilter string, timestampType string, bufferSize int64) (i *RAWInput) {
=======
func NewRAWInput(address string, engine int, trackResponse bool, expire time.Duration, realIPHeader string, protocol string, bpfFilter string, timestampType string, bufferSize int) (i *RAWInput) {
>>>>>>> ab2ba840
	i = new(RAWInput)
	i.data = make(chan *raw.TCPMessage)
	i.address = address
	i.expire = expire
	i.engine = engine
	i.bpfFilter = bpfFilter
	i.realIPHeader = []byte(realIPHeader)
	i.quit = make(chan bool)
	i.trackResponse = trackResponse
	i.timestampType = timestampType
	i.bufferSize = bufferSize

	switch protocol {
	case "http":
		i.protocol = raw.ProtocolHTTP
	case "binary":
		i.protocol = raw.ProtocolBinary
	default:
		log.Fatal("Unsupported protocol:", protocol)
	}

	i.listen(address)
	i.listener.IsReady()

	return
}

func (i *RAWInput) Read(data []byte) (int, error) {
	msg := <-i.data
	buf := msg.Bytes()

	var header []byte

	if msg.IsIncoming {
		header = payloadHeader(RequestPayload, msg.UUID(), msg.Start.UnixNano(), -1)
		if len(i.realIPHeader) > 0 {
			buf = proto.SetHeader(buf, i.realIPHeader, []byte(msg.IP().String()))
		}
	} else {
		header = payloadHeader(ResponsePayload, msg.UUID(), msg.Start.UnixNano(), msg.End.UnixNano()-msg.AssocMessage.End.UnixNano())
	}

	copy(data[0:len(header)], header)
	copy(data[len(header):], buf)

	return len(buf) + len(header), nil
}

func (i *RAWInput) listen(address string) {
	Debug("Listening for traffic on: " + address)

	host, port, err := net.SplitHostPort(address)

	if err != nil {
		log.Fatalf("input-raw: error while parsing address: %s", err)
	}

	i.listener = raw.NewListener(host, port, i.engine, i.trackResponse, i.expire, i.protocol, i.bpfFilter, i.timestampType, i.bufferSize, Settings.inputRAWOverrideSnapLen, Settings.inputRAWImmediateMode)

	ch := i.listener.Receiver()

	go func() {
		for {
			select {
			case <-i.quit:
				return
			default:
			}

			// Receiving TCPMessage object
			m := <-ch

			i.data <- m
		}
	}()
}

func (i *RAWInput) String() string {
	return "Intercepting traffic from: " + i.address
}

// Close closes the input raw listener
func (i *RAWInput) Close() error {
	i.listener.Close()
	close(i.quit)
	return nil
}<|MERGE_RESOLUTION|>--- conflicted
+++ resolved
@@ -5,8 +5,8 @@
 	"net"
 	"time"
 
-	"github.com/buger/gor-pro/proto"
-	raw "github.com/buger/gor-pro/raw_socket_listener"
+	"github.com/buger/goreplay/proto"
+	raw "github.com/buger/goreplay/raw_socket_listener"
 )
 
 // RAWInput used for intercepting traffic for given address
@@ -33,11 +33,7 @@
 )
 
 // NewRAWInput constructor for RAWInput. Accepts address with port as argument.
-<<<<<<< HEAD
-func NewRAWInput(address string, engine int, trackResponse bool, expire time.Duration, realIPHeader string, bpfFilter string, timestampType string, bufferSize int64) (i *RAWInput) {
-=======
-func NewRAWInput(address string, engine int, trackResponse bool, expire time.Duration, realIPHeader string, protocol string, bpfFilter string, timestampType string, bufferSize int) (i *RAWInput) {
->>>>>>> ab2ba840
+func NewRAWInput(address string, engine int, trackResponse bool, expire time.Duration, realIPHeader string, protocol string, bpfFilter string, timestampType string, bufferSize int64) (i *RAWInput) {
 	i = new(RAWInput)
 	i.data = make(chan *raw.TCPMessage)
 	i.address = address
@@ -55,6 +51,9 @@
 		i.protocol = raw.ProtocolHTTP
 	case "binary":
 		i.protocol = raw.ProtocolBinary
+		if !PRO {
+			log.Fatal("Binary protocols can be used only with PRO license")
+		}
 	default:
 		log.Fatal("Unsupported protocol:", protocol)
 	}
