package rawSocket

import (
	"bytes"
	"log"
	"math/rand"
	"sync/atomic"
	"testing"
	"time"
)

func TestRawListenerInput(t *testing.T) {
	var req, resp *TCPMessage

<<<<<<< HEAD
	listener := NewListener("", "0", EnginePcap, true, 10*time.Millisecond, ProtocolHTTP, "")
=======
	listener := NewListener("", "0", EnginePcap, true, 10*time.Millisecond, "", "", 0)
>>>>>>> 9fd7a46e
	defer listener.Close()

	reqPacket := buildPacket(true, 1, 1, []byte("GET / HTTP/1.1\r\n\r\n"), time.Now())

	respAck := reqPacket.Seq + uint32(len(reqPacket.Data))
	respPacket := buildPacket(false, respAck, reqPacket.Seq+1, []byte("HTTP/1.1 200 OK\r\n\r\n"), time.Now())

	listener.packetsChan <- reqPacket.dump()
	listener.packetsChan <- respPacket.dump()

	select {
	case req = <-listener.messagesChan:
	case <-time.After(time.Millisecond):
		t.Error("Should return request immediately")
		return
	}

	if !req.IsIncoming {
		t.Error("Should be request")
	}

	select {
	case resp = <-listener.messagesChan:
	case <-time.After(20 * time.Millisecond):
		t.Error("Should return response immediately")
		return
	}

	if resp.IsIncoming {
		t.Error("Should be response")
	}
}

func firstPacket(payload []byte) *TCPPacket {
	return buildPacket(
		true,
		1,
		1,
		payload,
		time.Now(),
	)
}

func nextPacket(prev *TCPPacket, payload []byte) *TCPPacket {
	return buildPacket(
		prev.SrcPort == 1,
		prev.Ack,
		prev.Seq+uint32(len(prev.Data)),
		payload,
		prev.timestamp.Add(time.Millisecond),
	)
}

func responsePacket(prev *TCPPacket, payload []byte) *TCPPacket {
	return buildPacket(
		!(prev.SrcPort == 1),
		prev.Seq+uint32(len(prev.Data)),
		prev.Ack,
		payload,
		prev.timestamp.Add(time.Millisecond),
	)
}

func TestHEADRequestNoBody(t *testing.T) {
	listener := NewListener("", "0", EnginePcap, true, 10*time.Millisecond, "", "", 0)
	defer listener.Close()

	reqPacket := firstPacket([]byte("HEAD / HTTP/1.1\r\nContent-Length: 0\r\n\r\n"))
	respPacket := responsePacket(reqPacket, []byte("HTTP/1.1 200 OK\r\nContent-Length: 100\r\n\r\n"))

	listener.packetsChan <- reqPacket.dump()
	listener.packetsChan <- respPacket.dump()

	var req, resp *TCPMessage
	select {
	case req = <-listener.messagesChan:
	case <-time.After(time.Millisecond):
		t.Error("Should return request immediately")
		return
	}

	if !req.IsIncoming {
		t.Error("Should be request")
	}

	select {
	case resp = <-listener.messagesChan:
	case <-time.After(20 * time.Millisecond):
		t.Error("Should return response immediately")
		return
	}

	if resp.IsIncoming {
		t.Error("Should be response")
	}
}

func TestSingleAck100Continue(t *testing.T) {
	listener := NewListener("", "0", EnginePcap, true, 10*time.Millisecond, "", "", 0)
	defer listener.Close()

	reqPacket1 := firstPacket([]byte("POST / HTTP/1.1\r\nExpect: 100-continue\r\nContent-Length: 4\r\n\r\n"))
	respPacket1 := responsePacket(reqPacket1, []byte(""))
	respPacket2 := responsePacket(reqPacket1, []byte("HTTP/1.1 100 Continue\r\n"))
	reqPacket2 := responsePacket(respPacket2, []byte("DATA"))
	respPacket3 := responsePacket(reqPacket2, []byte("HTTP/1.1 200 OK\r\n\r\n"))

	result := []byte("POST / HTTP/1.1\r\nContent-Length: 4\r\n\r\nDATA")

	testRawListener100Continue(t, listener, result,
		reqPacket1,
		respPacket1, respPacket2,
		reqPacket2,
		respPacket3)
}

func Test100ContinueWithoutWaiting(t *testing.T) {
	listener := NewListener("", "0", EnginePcap, true, 10*time.Millisecond, "", "", 0)
	defer listener.Close()

	req1 := firstPacket([]byte("POST / HTTP/1.1\r\nExpect: 100-continue\r\nContent-Length: 4\r\n\r\n"))
	req2 := nextPacket(req1, []byte("DATA"))
	resp1 := responsePacket(req1, []byte("HTTP/1.1 100 Continue\r\n"))
	resp2 := responsePacket(req2, []byte("HTTP/1.1 200 OK\r\n\r\n"))

	result := []byte("POST / HTTP/1.1\r\nContent-Length: 4\r\n\r\nDATA")

	testRawListener100Continue(t, listener, result,
		req1, req2, resp1, resp2)
}

// Client first sends data without waiting 100-continue, but once response received, generate packets based on Ack payload
func Test100ContinueMixed(t *testing.T) {
	listener := NewListener("", "0", EnginePcap, true, 10*time.Millisecond, "", "", 0)
	defer listener.Close()

	req1 := firstPacket([]byte("POST / HTTP/1.1\r\nExpect: 100-continue\r\nContent-Length: 12\r\n\r\n"))
	req2 := nextPacket(req1, []byte("DAT1"))
	resp1 := responsePacket(req1, []byte("HTTP/1.1 100 Continue\r\n\r\n"))
	req3 := responsePacket(resp1, []byte("DAT2"))
	req3.Seq = req2.Seq + uint32(len(req2.Data))
	req4 := nextPacket(req3, []byte("DAT3"))
	resp2 := responsePacket(req4, []byte("HTTP/1.1 200 OK\r\n\r\n"))

	result := []byte("POST / HTTP/1.1\r\nContent-Length: 12\r\n\r\nDAT1DAT2DAT3")

	testRawListener100Continue(t, listener, result,
		req1, req2, req3, req4, resp1, resp2)
}

func TestDoubleAck100Continue(t *testing.T) {
	listener := NewListener("", "0", EnginePcap, true, 10*time.Millisecond, "", "", 0)
	defer listener.Close()

	reqPacket1 := firstPacket([]byte("POST / HTTP/1.1\r\nExpect: 100-continue\r\nContent-Length: 4\r\n\r\n"))

	respPacket1 := responsePacket(reqPacket1, []byte(""))
	respPacket2 := responsePacket(reqPacket1, []byte("HTTP/1.1 100 Continue\r\n"))
	reqPacket2 := responsePacket(respPacket2, []byte(""))
	reqPacket3 := responsePacket(respPacket2, []byte("DATA"))
	respPacket3 := responsePacket(reqPacket3, []byte("HTTP/1.1 200 OK\r\n\r\n"))

	result := []byte("POST / HTTP/1.1\r\nContent-Length: 4\r\n\r\nDATA")

	testRawListener100Continue(t, listener, result,
		reqPacket1,
		respPacket1, respPacket2,
		reqPacket2, reqPacket3,
		respPacket3)
}

func TestRawListenerInputResponseByClose(t *testing.T) {
	var req, resp *TCPMessage

	listener := NewListener("", "0", EnginePcap, true, 10*time.Millisecond, "", "", 0)
	defer listener.Close()

	reqPacket := buildPacket(true, 1, 1, []byte("GET / HTTP/1.1\r\n\r\n"), time.Now())

	respAck := reqPacket.Seq + uint32(len(reqPacket.Data))
	respPacket := buildPacket(false, respAck, reqPacket.Seq+1, []byte("HTTP/1.1 200 OK\r\nConnection: close\r\n\r\nasd"), time.Now())
	finPacket := buildPacket(false, respAck, reqPacket.Seq+2, []byte(""), time.Now())
	finPacket.IsFIN = true

	listener.packetsChan <- reqPacket.dump()
	listener.packetsChan <- respPacket.dump()
	listener.packetsChan <- finPacket.dump()

	select {
	case req = <-listener.messagesChan:
	case <-time.After(time.Millisecond):
		t.Error("Should return request immediately")
		return
	}

	if !req.IsIncoming {
		t.Error("Should be request")
	}

	select {
	case resp = <-listener.messagesChan:
	case <-time.After(20 * time.Millisecond):
		t.Error("Should return response immediately")
		return
	}

	if resp.IsIncoming {
		t.Error("Should be response")
	}
}

func TestRawListenerInputWithoutResponse(t *testing.T) {
	var req *TCPMessage

<<<<<<< HEAD
<<<<<<< HEAD
	listener := NewListener("", "0", EnginePcap, false, 10*time.Millisecond, ProtocolHTTP)
=======
	listener := NewListener("", "0", EnginePcap, false, 10*time.Millisecond, "")
>>>>>>> d309650589a56db2bfa93c533337e3db1cfb0425
=======
	listener := NewListener("", "0", EnginePcap, false, 10*time.Millisecond, "", "", 0)
>>>>>>> 9fd7a46e
	defer listener.Close()

	reqPacket := buildPacket(true, 1, 1, []byte("GET / HTTP/1.1\r\n\r\n"), time.Now())

	listener.packetsChan <- reqPacket.dump()

	select {
	case req = <-listener.messagesChan:
	case <-time.After(time.Millisecond):
		t.Error("Should return request immediately")
		return
	}

	if !req.IsIncoming {
		t.Error("Should be request")
	}
}

func TestRawListenerResponse(t *testing.T) {
	var req, resp *TCPMessage

<<<<<<< HEAD
<<<<<<< HEAD
	listener := NewListener("", "0", EnginePcap, true, 10*time.Millisecond, ProtocolHTTP)
=======
	listener := NewListener("", "0", EnginePcap, true, 10*time.Millisecond, "")
>>>>>>> d309650589a56db2bfa93c533337e3db1cfb0425
=======
	listener := NewListener("", "0", EnginePcap, true, 10*time.Millisecond, "", "", 0)
>>>>>>> 9fd7a46e
	defer listener.Close()

	reqPacket := firstPacket([]byte("GET / HTTP/1.1\r\n\r\n"))
	respPacket := responsePacket(reqPacket, []byte("HTTP/1.1 200 OK\r\n\r\n"))

	// If response packet comes before request
	listener.packetsChan <- respPacket.dump()
	listener.packetsChan <- reqPacket.dump()

	select {
	case req = <-listener.messagesChan:
	case <-time.After(time.Millisecond):
		t.Error("Should return respose immediately")
		return
	}

	if !req.IsIncoming {
		t.Error("Should be request")
	}

	select {
	case resp = <-listener.messagesChan:
	case <-time.After(time.Millisecond):
		t.Error("Should return response immediately")
		return
	}

	if resp.IsIncoming {
		t.Error("Should be response")
	}

	if !bytes.Equal(resp.UUID(), req.UUID()) {
		t.Error("Resp and Req UUID should be equal")
	}
}

<<<<<<< HEAD
func TestShort100Continue(t *testing.T) {
<<<<<<< HEAD
	listener := NewListener("", "0", EnginePcap, true, 10*time.Millisecond, ProtocolHTTP)
=======
	listener := NewListener("", "0", EnginePcap, true, 10*time.Millisecond, "")
>>>>>>> d309650589a56db2bfa93c533337e3db1cfb0425
	defer listener.Close()

	reqPacket1 := buildPacket(true, 1, 1, []byte("POST / HTTP/1.1\r\nContent-Length: 2\r\nExpect: 100-continue\r\n\r\n"), time.Now())
	// Packet with data have different Seq
	reqPacket2 := buildPacket(true, 2, reqPacket1.Seq+uint32(len(reqPacket1.Data)), []byte("a"), time.Now())
	reqPacket3 := buildPacket(true, 2, reqPacket2.Seq+1, []byte("b"), time.Now())

	respPacket1 := buildPacket(false, 10, 3, []byte("HTTP/1.1 100 Continue\r\n\r\n"), time.Now())

	// panic(int(uint32(len(reqPacket1.Data)) + uint32(len(reqPacket2.Data)) + uint32(len(reqPacket3.Data))))
	respPacket2 := buildPacket(false, reqPacket3.Seq+1 /* len of data */, 2, []byte("HTTP/1.1 200 OK\r\n\r\n"), time.Now())
=======
func get100ContinuePackets() (req []*TCPPacket, resp []*TCPPacket) {
	req1 := firstPacket([]byte("POST / HTTP/1.1\r\nExpect: 100-continue\r\nContent-Length: 2\r\n\r\n"))
	resp1 := responsePacket(req1, []byte("HTTP/1.1 100 Continue\r\n"))
	req2 := responsePacket(resp1, []byte("a"))
	req3 := nextPacket(req2, []byte("b"))
	resp2 := responsePacket(req3, []byte("HTTP/1.1 200 OK\r\n\r\n"))
>>>>>>> 9fd7a46e

	return []*TCPPacket{req1, req2, req3}, []*TCPPacket{resp1, resp2}
}

<<<<<<< HEAD
// Response comes before Request
func Test100ContinueWrongOrder(t *testing.T) {
<<<<<<< HEAD
	listener := NewListener("", "0", EnginePcap, true, 10*time.Millisecond, ProtocolHTTP)
=======
	listener := NewListener("", "0", EnginePcap, true, 10*time.Millisecond, "")
>>>>>>> d309650589a56db2bfa93c533337e3db1cfb0425
=======
func TestShort100Continue(t *testing.T) {
	listener := NewListener("", "0", EnginePcap, true, 10*time.Millisecond, "", "", 0)
>>>>>>> 9fd7a46e
	defer listener.Close()

	req, resp := get100ContinuePackets()

	result := []byte("POST / HTTP/1.1\r\nContent-Length: 2\r\n\r\nab")

	testRawListener100Continue(t, listener, result, req[0], req[1], req[2], resp[0], resp[1])
}

<<<<<<< HEAD
func TestAlt100ContinueHeaderOrder(t *testing.T) {
<<<<<<< HEAD
	listener := NewListener("", "0", EnginePcap, true, 10*time.Millisecond, ProtocolHTTP)
=======
	listener := NewListener("", "0", EnginePcap, true, 10*time.Millisecond, "")
>>>>>>> d309650589a56db2bfa93c533337e3db1cfb0425
=======
// Response comes before Request
func Test100ContinueWrongOrder(t *testing.T) {
	listener := NewListener("", "0", EnginePcap, true, 10*time.Millisecond, "", "", 0)
>>>>>>> 9fd7a46e
	defer listener.Close()

	req, resp := get100ContinuePackets()

	result := []byte("POST / HTTP/1.1\r\nContent-Length: 2\r\n\r\nab")

	testRawListener100Continue(t, listener, result, resp[0], resp[1], req[0], req[1], req[2])
}

func testRawListener100Continue(t *testing.T, listener *Listener, result []byte, packets ...*TCPPacket) {
	var req, resp *TCPMessage
	for _, p := range packets {
		listener.packetsChan <- p.dump()
	}

	select {
	case req = <-listener.messagesChan:
		break
	case <-time.After(11 * time.Millisecond):
		t.Error("Should return response after expire time")
		return
	}

	if !bytes.Equal(req.Bytes(), result) {
		t.Error("Should receive full message", string(req.Bytes()))
	}

	if !req.IsIncoming {
		t.Error("Should be request")
	}

	select {
	case resp = <-listener.messagesChan:
		break
	case <-time.After(21 * time.Millisecond):
		t.Error("Should return response after expire time")
		return
	}

	if resp.IsIncoming {
		t.Error("Should be response")
	}

	if !bytes.Equal(resp.UUID(), req.UUID()) {
		t.Error("Resp and Req UUID should be equal")
	}
}

func testChunkedSequence(t *testing.T, listener *Listener, packets ...*TCPPacket) {
	var r, req, resp *TCPMessage

	for _, p := range packets {
		listener.packetsChan <- p.dump()
	}

	select {
	case r = <-listener.messagesChan:
		if r.IsIncoming {
			req = r
		} else {
			resp = r
		}
		break
	case <-time.After(25 * time.Millisecond):
		t.Error("Should return request after expire time")
		return
	}
	select {
	case r = <-listener.messagesChan:
		if r.IsIncoming {
			if req != nil {
				t.Error("Request already received", r)
				return
			}
			req = r
		} else {
			if resp != nil {
				t.Error("Response already received", r)
				return
			}
			resp = r
		}
		break
	case <-time.After(25 * time.Millisecond):
		t.Error("Should return request after expire time")
		return
	}

	if !bytes.Equal(req.Bytes(), []byte("POST / HTTP/1.1\r\nTransfer-Encoding: chunked\r\n\r\n1\r\na\r\n1\r\nb\r\n0\r\n\r\n")) {
		t.Error("Should receive full message", string(req.Bytes()))
	}

	if !req.IsIncoming {
		t.Error("Should be request")
	}

	if resp.IsIncoming {
		t.Error("Should be response")
	}

	if !bytes.Equal(resp.UUID(), req.UUID()) {
		t.Error("Resp and Req UUID should be equal", string(resp.UUID()), string(req.UUID()))
	}

	time.Sleep(20 * time.Millisecond)

	if len(listener.packetsChan) != 0 {
		t.Fatal("packetsChan non empty:", listener.packetsChan)
	}

	if len(listener.messagesChan) != 0 {
		t.Fatal("messagesChan non empty:", <-listener.messagesChan)
	}

	if len(listener.messages) != 0 {
		t.Fatal("Messages non empty:", listener.messages)
	}

	if len(listener.ackAliases) != 0 {
		t.Fatal("ackAliases non empty:", listener.ackAliases)
	}

	if len(listener.seqWithData) != 0 {
		t.Fatal("seqWithData non empty:", listener.seqWithData)
	}

	if len(listener.respAliases) != 0 {
		t.Fatal("respAliases non empty:", listener.respAliases)
	}

	if len(listener.respWithoutReq) != 0 {
		t.Fatal("respWithoutReq non empty:", listener.respWithoutReq)
	}
}

func permutation(n int, list []*TCPPacket) []*TCPPacket {
	if len(list) == 1 {
		return list
	}

	k := n % len(list)

	first := []*TCPPacket{list[k]}
	next := make([]*TCPPacket, len(list)-1)

	copy(next, append(list[:k], list[k+1:]...))

	return append(first, permutation(n/len(list), next)...)
}

// Response comes before Request
func TestRawListenerChunkedWrongOrder(t *testing.T) {
<<<<<<< HEAD
<<<<<<< HEAD
	listener := NewListener("", "0", EnginePcap, true, 10*time.Millisecond, ProtocolHTTP)
=======
	listener := NewListener("", "0", EnginePcap, true, 10*time.Millisecond, "")
>>>>>>> d309650589a56db2bfa93c533337e3db1cfb0425
=======
	listener := NewListener("", "0", EnginePcap, true, 10*time.Millisecond, "", "", 0)
>>>>>>> 9fd7a46e
	defer listener.Close()

	reqPacket1 := firstPacket([]byte("POST / HTTP/1.1\r\nTransfer-Encoding: chunked\r\nExpect: 100-continue\r\n\r\n"))

	respPacket1 := responsePacket(reqPacket1, []byte("HTTP/1.1 100 Continue\r\n"))
	reqPacket2 := responsePacket(respPacket1, []byte("1\r\na\r\n"))
	reqPacket3 := nextPacket(reqPacket2, []byte("1\r\nb\r\n"))
	reqPacket4 := nextPacket(reqPacket3, []byte("0\r\n\r\n"))

	respPacket2 := responsePacket(reqPacket4, []byte("HTTP/1.1 200 OK\r\n\r\n"))

	// Should re-construct message from all possible combinations
	for i := 0; i < 6*5*4*3*2*1; i++ {
		packets := permutation(i, []*TCPPacket{reqPacket1, reqPacket2, reqPacket3, reqPacket4, respPacket1, respPacket2})

		testChunkedSequence(t, listener, packets...)
	}
}

func chunkedPostMessage() []*TCPPacket {
	ack := uint32(rand.Int63())
	seq := uint32(rand.Int63())

	reqPacket1 := buildPacket(true, ack, seq, []byte("POST / HTTP/1.1\r\nTransfer-Encoding: chunked\r\n\r\n"), time.Now())
	// Packet with data have different Seq
	reqPacket2 := buildPacket(true, ack, seq+47, []byte("1\r\na\r\n"), time.Now())
	reqPacket3 := buildPacket(true, ack, reqPacket2.Seq+5, []byte("1\r\nb\r\n"), time.Now())
	reqPacket4 := buildPacket(true, ack, reqPacket3.Seq+5, []byte("0\r\n\r\n"), time.Now())

	respPacket := buildPacket(false, reqPacket4.Seq+5 /* len of data */, ack, []byte("HTTP/1.1 200 OK\r\n\r\n"), time.Now())

	return []*TCPPacket{
		reqPacket1, reqPacket2, reqPacket3, reqPacket4, respPacket,
	}
}

func postMessage() []*TCPPacket {
	ack := uint32(rand.Int63())
	seq2 := uint32(rand.Int63())
	seq := uint32(rand.Int63())

	c := 10000
	data := make([]byte, c)
	rand.Read(data)

	head := []byte("POST / HTTP/1.1\r\nContent-Length: 9958\r\n\r\n")
	for i := range head {
		data[i] = head[i]
	}

	return []*TCPPacket{
		buildPacket(true, ack, seq, data, time.Now()),
		buildPacket(false, seq+uint32(len(data)), seq2, []byte("HTTP/1.1 200 OK\r\n\r\n"), time.Now()),
	}
}

func getMessage() []*TCPPacket {
	ack := uint32(rand.Int63())
	seq2 := uint32(rand.Int63())
	seq := uint32(rand.Int63())

	return []*TCPPacket{
		buildPacket(true, ack, seq, []byte("GET / HTTP/1.1\r\n\r\n"), time.Now()),
		buildPacket(false, seq+18, seq2, []byte("HTTP/1.1 200 OK\r\n\r\n"), time.Now()),
	}
}

// Response comes before Request
func TestRawListenerBench(t *testing.T) {
<<<<<<< HEAD
<<<<<<< HEAD
	l := NewListener("", "0", EnginePcap, true, 200*time.Millisecond, ProtocolHTTP)
=======
	l := NewListener("", "0", EnginePcap, true, 200*time.Millisecond, "")
>>>>>>> d309650589a56db2bfa93c533337e3db1cfb0425
=======
	l := NewListener("", "0", EnginePcap, true, 200*time.Millisecond, "", "", 0)
>>>>>>> 9fd7a46e
	defer l.Close()

	// Should re-construct message from all possible combinations
	for i := 0; i < 1000; i++ {
		go func(i int) {
			for j := 0; j < 100; j++ {
				var packets []*TCPPacket

				if j%5 == 0 {
					packets = chunkedPostMessage()
				} else if j%3 == 0 {
					packets = postMessage()
				} else {
					packets = getMessage()
				}

				for _, p := range packets {
					// Randomly drop packets
					if (i+j)%5 == 0 {
						if rand.Int63()%3 == 0 {
							continue
						}
					}

					l.packetsChan <- p.dump()
					time.Sleep(time.Millisecond)
				}

				time.Sleep(5 * time.Millisecond)
			}
		}(i)
	}

	ch := l.Receiver()

	var count int32

	for {
		select {
		case <-ch:
			atomic.AddInt32(&count, 1)
		case <-time.After(2000 * time.Millisecond):
			log.Println("Emitted 200000 messages, captured: ", count, len(l.ackAliases), len(l.seqWithData), len(l.respAliases), len(l.respWithoutReq), len(l.packetsChan))
			return
		}
	}
}

func TestResponseZeroContentLength(t *testing.T) {
	var req, resp *TCPMessage
	listener := NewListener("", "0", EnginePcap, true, 10*time.Millisecond, "", "", 0)
	defer listener.Close()

	reqPacket := firstPacket([]byte("POST /api/setup/install HTTP/1.1\r\nHost: localhost:22936\r\nUser-Agent: curl/7.57.0\r\nAccept: */*\r\nContent-Length: 0\r\nContent-Type: application/x-www-form-urlencoded\r\n\r\n"))
	respPacket := responsePacket(reqPacket, []byte("HTTP/1.1 200\r\nDate: Fri, 11 May 2018 15:09:10 GMT\r\nServer: Kestrel\r\nCache-Control: no-cache\r\nTransfer-Encoding: chunked\r\n\r\n"))
	respPacket2 := nextPacket(respPacket, []byte("0\r\n\r\n"))

	// If response packet comes before request
	listener.packetsChan <- reqPacket.dump()
	listener.packetsChan <- respPacket.dump()
	listener.packetsChan <- respPacket2.dump()

	select {
	case req = <-listener.messagesChan:
	case <-time.After(time.Millisecond):
		t.Error("Should return respose immediately")
		return
	}

	if !req.IsIncoming {
		t.Error("Should be request")
	}

	select {
	case resp = <-listener.messagesChan:
	case <-time.After(time.Millisecond):
		t.Error("Should return response immediately")
		return
	}

	if resp.IsIncoming {
		t.Error("Should be response")
	}

	if !bytes.Equal(resp.UUID(), req.UUID()) {
		t.Error("Resp and Req UUID should be equal")
	}
}<|MERGE_RESOLUTION|>--- conflicted
+++ resolved
@@ -12,11 +12,7 @@
 func TestRawListenerInput(t *testing.T) {
 	var req, resp *TCPMessage
 
-<<<<<<< HEAD
-	listener := NewListener("", "0", EnginePcap, true, 10*time.Millisecond, ProtocolHTTP, "")
-=======
-	listener := NewListener("", "0", EnginePcap, true, 10*time.Millisecond, "", "", 0)
->>>>>>> 9fd7a46e
+	listener := NewListener("", "0", EnginePcap, true, 10*time.Millisecond, ProtocolHTTP, "", "", 0)
 	defer listener.Close()
 
 	reqPacket := buildPacket(true, 1, 1, []byte("GET / HTTP/1.1\r\n\r\n"), time.Now())
@@ -81,7 +77,7 @@
 }
 
 func TestHEADRequestNoBody(t *testing.T) {
-	listener := NewListener("", "0", EnginePcap, true, 10*time.Millisecond, "", "", 0)
+	listener := NewListener("", "0", EnginePcap, true, 10*time.Millisecond, ProtocolHTTP, "", "", 0)
 	defer listener.Close()
 
 	reqPacket := firstPacket([]byte("HEAD / HTTP/1.1\r\nContent-Length: 0\r\n\r\n"))
@@ -115,7 +111,7 @@
 }
 
 func TestSingleAck100Continue(t *testing.T) {
-	listener := NewListener("", "0", EnginePcap, true, 10*time.Millisecond, "", "", 0)
+	listener := NewListener("", "0", EnginePcap, true, 10*time.Millisecond, ProtocolHTTP, "", "", 0)
 	defer listener.Close()
 
 	reqPacket1 := firstPacket([]byte("POST / HTTP/1.1\r\nExpect: 100-continue\r\nContent-Length: 4\r\n\r\n"))
@@ -134,7 +130,7 @@
 }
 
 func Test100ContinueWithoutWaiting(t *testing.T) {
-	listener := NewListener("", "0", EnginePcap, true, 10*time.Millisecond, "", "", 0)
+	listener := NewListener("", "0", EnginePcap, true, 10*time.Millisecond, ProtocolHTTP, "", "", 0)
 	defer listener.Close()
 
 	req1 := firstPacket([]byte("POST / HTTP/1.1\r\nExpect: 100-continue\r\nContent-Length: 4\r\n\r\n"))
@@ -150,7 +146,7 @@
 
 // Client first sends data without waiting 100-continue, but once response received, generate packets based on Ack payload
 func Test100ContinueMixed(t *testing.T) {
-	listener := NewListener("", "0", EnginePcap, true, 10*time.Millisecond, "", "", 0)
+	listener := NewListener("", "0", EnginePcap, true, 10*time.Millisecond, ProtocolHTTP, "", "", 0)
 	defer listener.Close()
 
 	req1 := firstPacket([]byte("POST / HTTP/1.1\r\nExpect: 100-continue\r\nContent-Length: 12\r\n\r\n"))
@@ -168,7 +164,7 @@
 }
 
 func TestDoubleAck100Continue(t *testing.T) {
-	listener := NewListener("", "0", EnginePcap, true, 10*time.Millisecond, "", "", 0)
+	listener := NewListener("", "0", EnginePcap, true, 10*time.Millisecond, ProtocolHTTP, "", "", 0)
 	defer listener.Close()
 
 	reqPacket1 := firstPacket([]byte("POST / HTTP/1.1\r\nExpect: 100-continue\r\nContent-Length: 4\r\n\r\n"))
@@ -191,7 +187,7 @@
 func TestRawListenerInputResponseByClose(t *testing.T) {
 	var req, resp *TCPMessage
 
-	listener := NewListener("", "0", EnginePcap, true, 10*time.Millisecond, "", "", 0)
+	listener := NewListener("", "0", EnginePcap, true, 10*time.Millisecond, ProtocolHTTP, "", "", 0)
 	defer listener.Close()
 
 	reqPacket := buildPacket(true, 1, 1, []byte("GET / HTTP/1.1\r\n\r\n"), time.Now())
@@ -231,15 +227,7 @@
 func TestRawListenerInputWithoutResponse(t *testing.T) {
 	var req *TCPMessage
 
-<<<<<<< HEAD
-<<<<<<< HEAD
-	listener := NewListener("", "0", EnginePcap, false, 10*time.Millisecond, ProtocolHTTP)
-=======
-	listener := NewListener("", "0", EnginePcap, false, 10*time.Millisecond, "")
->>>>>>> d309650589a56db2bfa93c533337e3db1cfb0425
-=======
-	listener := NewListener("", "0", EnginePcap, false, 10*time.Millisecond, "", "", 0)
->>>>>>> 9fd7a46e
+	listener := NewListener("", "0", EnginePcap, false, 10*time.Millisecond, ProtocolHTTP, "", "", 0)
 	defer listener.Close()
 
 	reqPacket := buildPacket(true, 1, 1, []byte("GET / HTTP/1.1\r\n\r\n"), time.Now())
@@ -261,15 +249,7 @@
 func TestRawListenerResponse(t *testing.T) {
 	var req, resp *TCPMessage
 
-<<<<<<< HEAD
-<<<<<<< HEAD
-	listener := NewListener("", "0", EnginePcap, true, 10*time.Millisecond, ProtocolHTTP)
-=======
-	listener := NewListener("", "0", EnginePcap, true, 10*time.Millisecond, "")
->>>>>>> d309650589a56db2bfa93c533337e3db1cfb0425
-=======
-	listener := NewListener("", "0", EnginePcap, true, 10*time.Millisecond, "", "", 0)
->>>>>>> 9fd7a46e
+	listener := NewListener("", "0", EnginePcap, true, 10*time.Millisecond, ProtocolHTTP, "", "", 0)
 	defer listener.Close()
 
 	reqPacket := firstPacket([]byte("GET / HTTP/1.1\r\n\r\n"))
@@ -306,69 +286,30 @@
 	}
 }
 
-<<<<<<< HEAD
-func TestShort100Continue(t *testing.T) {
-<<<<<<< HEAD
-	listener := NewListener("", "0", EnginePcap, true, 10*time.Millisecond, ProtocolHTTP)
-=======
-	listener := NewListener("", "0", EnginePcap, true, 10*time.Millisecond, "")
->>>>>>> d309650589a56db2bfa93c533337e3db1cfb0425
-	defer listener.Close()
-
-	reqPacket1 := buildPacket(true, 1, 1, []byte("POST / HTTP/1.1\r\nContent-Length: 2\r\nExpect: 100-continue\r\n\r\n"), time.Now())
-	// Packet with data have different Seq
-	reqPacket2 := buildPacket(true, 2, reqPacket1.Seq+uint32(len(reqPacket1.Data)), []byte("a"), time.Now())
-	reqPacket3 := buildPacket(true, 2, reqPacket2.Seq+1, []byte("b"), time.Now())
-
-	respPacket1 := buildPacket(false, 10, 3, []byte("HTTP/1.1 100 Continue\r\n\r\n"), time.Now())
-
-	// panic(int(uint32(len(reqPacket1.Data)) + uint32(len(reqPacket2.Data)) + uint32(len(reqPacket3.Data))))
-	respPacket2 := buildPacket(false, reqPacket3.Seq+1 /* len of data */, 2, []byte("HTTP/1.1 200 OK\r\n\r\n"), time.Now())
-=======
 func get100ContinuePackets() (req []*TCPPacket, resp []*TCPPacket) {
 	req1 := firstPacket([]byte("POST / HTTP/1.1\r\nExpect: 100-continue\r\nContent-Length: 2\r\n\r\n"))
 	resp1 := responsePacket(req1, []byte("HTTP/1.1 100 Continue\r\n"))
 	req2 := responsePacket(resp1, []byte("a"))
 	req3 := nextPacket(req2, []byte("b"))
 	resp2 := responsePacket(req3, []byte("HTTP/1.1 200 OK\r\n\r\n"))
->>>>>>> 9fd7a46e
 
 	return []*TCPPacket{req1, req2, req3}, []*TCPPacket{resp1, resp2}
 }
 
-<<<<<<< HEAD
+func TestShort100Continue(t *testing.T) {
+	listener := NewListener("", "0", EnginePcap, true, 10*time.Millisecond, ProtocolHTTP, "", "", 0)
+	defer listener.Close()
+
+	req, resp := get100ContinuePackets()
+
+	result := []byte("POST / HTTP/1.1\r\nContent-Length: 2\r\n\r\nab")
+
+	testRawListener100Continue(t, listener, result, req[0], req[1], req[2], resp[0], resp[1])
+}
+
 // Response comes before Request
 func Test100ContinueWrongOrder(t *testing.T) {
-<<<<<<< HEAD
-	listener := NewListener("", "0", EnginePcap, true, 10*time.Millisecond, ProtocolHTTP)
-=======
-	listener := NewListener("", "0", EnginePcap, true, 10*time.Millisecond, "")
->>>>>>> d309650589a56db2bfa93c533337e3db1cfb0425
-=======
-func TestShort100Continue(t *testing.T) {
-	listener := NewListener("", "0", EnginePcap, true, 10*time.Millisecond, "", "", 0)
->>>>>>> 9fd7a46e
-	defer listener.Close()
-
-	req, resp := get100ContinuePackets()
-
-	result := []byte("POST / HTTP/1.1\r\nContent-Length: 2\r\n\r\nab")
-
-	testRawListener100Continue(t, listener, result, req[0], req[1], req[2], resp[0], resp[1])
-}
-
-<<<<<<< HEAD
-func TestAlt100ContinueHeaderOrder(t *testing.T) {
-<<<<<<< HEAD
-	listener := NewListener("", "0", EnginePcap, true, 10*time.Millisecond, ProtocolHTTP)
-=======
-	listener := NewListener("", "0", EnginePcap, true, 10*time.Millisecond, "")
->>>>>>> d309650589a56db2bfa93c533337e3db1cfb0425
-=======
-// Response comes before Request
-func Test100ContinueWrongOrder(t *testing.T) {
-	listener := NewListener("", "0", EnginePcap, true, 10*time.Millisecond, "", "", 0)
->>>>>>> 9fd7a46e
+	listener := NewListener("", "0", EnginePcap, true, 10*time.Millisecond, ProtocolHTTP, "", "", 0)
 	defer listener.Close()
 
 	req, resp := get100ContinuePackets()
@@ -521,15 +462,7 @@
 
 // Response comes before Request
 func TestRawListenerChunkedWrongOrder(t *testing.T) {
-<<<<<<< HEAD
-<<<<<<< HEAD
-	listener := NewListener("", "0", EnginePcap, true, 10*time.Millisecond, ProtocolHTTP)
-=======
-	listener := NewListener("", "0", EnginePcap, true, 10*time.Millisecond, "")
->>>>>>> d309650589a56db2bfa93c533337e3db1cfb0425
-=======
-	listener := NewListener("", "0", EnginePcap, true, 10*time.Millisecond, "", "", 0)
->>>>>>> 9fd7a46e
+	listener := NewListener("", "0", EnginePcap, true, 10*time.Millisecond, ProtocolHTTP, "", "", 0)
 	defer listener.Close()
 
 	reqPacket1 := firstPacket([]byte("POST / HTTP/1.1\r\nTransfer-Encoding: chunked\r\nExpect: 100-continue\r\n\r\n"))
@@ -599,15 +532,7 @@
 
 // Response comes before Request
 func TestRawListenerBench(t *testing.T) {
-<<<<<<< HEAD
-<<<<<<< HEAD
-	l := NewListener("", "0", EnginePcap, true, 200*time.Millisecond, ProtocolHTTP)
-=======
-	l := NewListener("", "0", EnginePcap, true, 200*time.Millisecond, "")
->>>>>>> d309650589a56db2bfa93c533337e3db1cfb0425
-=======
-	l := NewListener("", "0", EnginePcap, true, 200*time.Millisecond, "", "", 0)
->>>>>>> 9fd7a46e
+	l := NewListener("", "0", EnginePcap, true, 200*time.Millisecond, ProtocolHTTP, "", "", 0)
 	defer l.Close()
 
 	// Should re-construct message from all possible combinations
@@ -658,7 +583,7 @@
 
 func TestResponseZeroContentLength(t *testing.T) {
 	var req, resp *TCPMessage
-	listener := NewListener("", "0", EnginePcap, true, 10*time.Millisecond, "", "", 0)
+	listener := NewListener("", "0", EnginePcap, true, 10*time.Millisecond, ProtocolHTTP, "", "", 0)
 	defer listener.Close()
 
 	reqPacket := firstPacket([]byte("POST /api/setup/install HTTP/1.1\r\nHost: localhost:22936\r\nUser-Agent: curl/7.57.0\r\nAccept: */*\r\nContent-Length: 0\r\nContent-Type: application/x-www-form-urlencoded\r\n\r\n"))
