package main

import (
	"bufio"
	"encoding/hex"
	"fmt"
	"io"
	"log"
	"os"
	"os/exec"
	"strings"
	"sync"
)

type Middleware struct {
	command string

	data chan []byte

	mu sync.Mutex

	Stdin  io.Writer
	Stdout io.Reader
}

func NewMiddleware(command string) *Middleware {
	m := new(Middleware)
	m.command = command
	m.data = make(chan []byte, 1000)

	commands := strings.Split(command, " ")
	cmd := exec.Command(commands[0], commands[1:]...)

	m.Stdout, _ = cmd.StdoutPipe()
	m.Stdin, _ = cmd.StdinPipe()

	cmd.Stderr = os.Stderr

	go m.read(m.Stdout)

	go func() {
		err := cmd.Start()

		if err != nil {
			log.Fatal(err)
		}

		err = cmd.Wait()

		if err != nil {
			log.Fatal(err)
		}
	}()

	return m
}

func (m *Middleware) ReadFrom(plugin io.Reader) {
	Debug("[MIDDLEWARE-MASTER] Starting reading from", plugin)
	go m.copy(m.Stdin, plugin)
}

func (m *Middleware) copy(to io.Writer, from io.Reader) {
	buf := make([]byte, 5*1024*1024)
<<<<<<< HEAD
	dst := make([]byte, len(buf)*3)
=======
	dst := make([]byte, len(buf)*4)
>>>>>>> 9fd7a46e

	for {
		nr, _ := from.Read(buf)
		if nr == 0 || nr > len(buf) {
			continue
		}

		payload := buf[0:nr]

		if Settings.prettifyHTTP {
			payload = prettifyHTTP(payload)
			nr = len(payload)

			if nr*2 > len(dst) {
				continue
			}
		}

		if Settings.prettifyHTTP {
			payload = prettifyHTTP(payload)
			nr = len(payload)
		}

		hex.Encode(dst, payload)
		dst[nr*2] = '\n'

		m.mu.Lock()
		to.Write(dst[0 : nr*2+1])
		m.mu.Unlock()

		if Settings.debug {
			Debug("[MIDDLEWARE-MASTER] Sending:", string(buf[0:nr]), "From:", from)
		}
	}
}

func (m *Middleware) read(from io.Reader) {
	reader := bufio.NewReader(from)
	var line []byte
	var e error

	for {
		if line, e = reader.ReadBytes('\n'); e != nil {
			if e == io.EOF {
				continue
			} else {
				break
			}
		}

		buf := make([]byte, len(line)/2)
		if _, err := hex.Decode(buf, line[:len(line)-1]); err != nil {
			fmt.Fprintln(os.Stderr, "Failed to decode input payload", err, len(line))
		}

		if Settings.debug {
			Debug("[MIDDLEWARE-MASTER] Received:", string(buf))
		}

		m.data <- buf
	}

	return
}

func (m *Middleware) Read(data []byte) (int, error) {
	buf := <-m.data
	copy(data, buf)

	return len(buf), nil
}

func (m *Middleware) String() string {
	return fmt.Sprintf("Modifying traffic using '%s' command", m.command)
}<|MERGE_RESOLUTION|>--- conflicted
+++ resolved
@@ -62,11 +62,7 @@
 
 func (m *Middleware) copy(to io.Writer, from io.Reader) {
 	buf := make([]byte, 5*1024*1024)
-<<<<<<< HEAD
-	dst := make([]byte, len(buf)*3)
-=======
 	dst := make([]byte, len(buf)*4)
->>>>>>> 9fd7a46e
 
 	for {
 		nr, _ := from.Read(buf)
