--- conflicted
+++ resolved
@@ -31,21 +31,13 @@
 
 // FileOutputConfig ...
 type FileOutputConfig struct {
-<<<<<<< HEAD
 	flushInterval     time.Duration
 	sizeLimit         int64
 	outputFileMaxSize int64
-	queueLimit        int
+	queueLimit        int64
 	append            bool
-=======
-	flushInterval time.Duration
-	sizeLimit     unitSizeVar
-	outputFileMaxSize unitSizeVar
-	queueLimit    int
-	append        bool
-	bufferPath    string
-	onClose       func(string)
->>>>>>> ab2ba840
+	bufferPath        string
+	onClose           func(string)
 }
 
 // FileOutput output plugin
@@ -54,7 +46,7 @@
 	pathTemplate   string
 	currentName    string
 	file           *os.File
-	queueLength    int
+	queueLength    int64
 	chunkSize      int
 	writer         io.Writer
 	requestPerFile bool
